language: java
sudo: required
dist: trusty
group: edge

addons:
  apt:
    packages:
      - oracle-java9-installer

jdk:
  - oraclejdk8
  - oraclejdk9
<<<<<<< HEAD
before_install:
  - if [[ ${TRAVIS_JDK_VERSION} == "openjdk9" ]]; then jdk_switcher use openjdk9; fi
  - gradle -version

matrix:
  include:
    - jdk: oraclejdk9
      env: JAVA_HOME=
  allow_failures:
    - jdk: oraclejdk9
=======
>>>>>>> bbcdb589

after_success:
  - ./gradlew jacocoTestReport coveralls<|MERGE_RESOLUTION|>--- conflicted
+++ resolved
@@ -11,19 +11,10 @@
 jdk:
   - oraclejdk8
   - oraclejdk9
-<<<<<<< HEAD
-before_install:
-  - if [[ ${TRAVIS_JDK_VERSION} == "openjdk9" ]]; then jdk_switcher use openjdk9; fi
-  - gradle -version
 
 matrix:
-  include:
-    - jdk: oraclejdk9
-      env: JAVA_HOME=
   allow_failures:
     - jdk: oraclejdk9
-=======
->>>>>>> bbcdb589
 
 after_success:
   - ./gradlew jacocoTestReport coveralls